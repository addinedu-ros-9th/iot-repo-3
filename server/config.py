--- conflicted
+++ resolved
@@ -33,14 +33,9 @@
 # ===== TCP 하드웨어 통신 설정 =====
 TCP_PORT = 9000
 HARDWARE_IP = {
-<<<<<<< HEAD
     'sort_controller': '192.168.232.169',
-    'env_controller': '192.168.0.10'
-=======
-    'sort_controller': '192.168.0.169',
     'env_controller': '192.168.0.10',
     'access_controller': '192.168.0.20'
->>>>>>> ae6ee666
 }
 
 # ===== 디바이스 id 자동 매핑 =====
