import logging
import requests
<<<<<<< HEAD
from PyQt6.QtCore import QObject, pyqtSignal
import logging

=======
import json
import time
import socketio
from PyQt6.QtCore import QObject, pyqtSignal, QTimer

# 로깅 설정
>>>>>>> 25c2a8fb
logger = logging.getLogger(__name__)

class ServerConnection(QObject):
    """서버 연결 관리 클래스
    
    이 클래스는 GUI 클라이언트와 백엔드 서버 간의 통신을 담당합니다.
    REST API와 Socket.IO WebSocket 연결을 모두 관리합니다.
    """
    
    # 신호 정의
    connectionStatusChanged = pyqtSignal(bool, str)  # 연결 상태 변경 신호 (연결됨, 메시지)
    eventReceived = pyqtSignal(str, str, dict)  # 서버 이벤트 수신 신호 (카테고리, 액션, 페이로드)
    
    def __init__(self, server_host="localhost", server_port=8000):
        """생성자
        
        Args:
            server_host: 서버 호스트 (기본값: localhost)
            server_port: 서버 포트 (기본값: 8000)
        """
        super().__init__()
        
        # 서버 연결 정보
        self.server_host = server_host
        self.server_port = server_port
        self.api_base_url = f"http://{server_host}:{server_port}/api"
        self.websocket_url = f"http://{server_host}:{server_port}"
        
        # 연결 상태
        self.is_connected = False
        self.connection_error = None
        
        # Socket.IO 클라이언트 설정
        self.sio = socketio.Client(logger=logger, engineio_logger=False)
        
        # Socket.IO 이벤트 핸들러 등록
        self.register_socketio_handlers()
        
        # 재연결 관련 설정
        self.reconnect_attempts = 0
        self.max_reconnect_attempts = 5
        self.reconnect_delay = 2  # 초 단위
        self.reconnect_timer = QTimer(self)
        self.reconnect_timer.timeout.connect(self.attempt_reconnect)
    
    def register_socketio_handlers(self):
        """Socket.IO 이벤트 핸들러 등록"""
        @self.sio.event(namespace='/ws')
        def connect():
            logger.info("Socket.IO 연결 성공")
            self.is_connected = True
            self.connectionStatusChanged.emit(True, "서버에 연결되었습니다.")
<<<<<<< HEAD
            
            # 데이터 매니저에 연결 상태 업데이트
            if self.data_manager:
                self.data_manager.update_server_connection_status(True)
                # 즉시 컨베이어 상태 변경 이벤트 발생
                self.data_manager.conveyor_status_changed.emit()
=======
>>>>>>> 25c2a8fb
        
        @self.sio.event(namespace='/ws')
        def connect_error(data):
            logger.error(f"Socket.IO 연결 오류: {data}")
            self.connection_error = f"WebSocket 연결 오류: {data}"
            self.is_connected = False
<<<<<<< HEAD
            self.connection_error = str(data)
            self.connectionStatusChanged.emit(False, f"서버 연결 오류: {data}")
            
            # 데이터 매니저에 연결 상태 업데이트
            if self.data_manager:
                self.data_manager.update_server_connection_status(False)
                # 즉시 컨베이어 상태 변경 이벤트 발생
                self.data_manager.conveyor_status_changed.emit()
=======
            self.connectionStatusChanged.emit(False, self.connection_error)
>>>>>>> 25c2a8fb
        
        @self.sio.event(namespace='/ws')
        def disconnect():
            logger.warning("Socket.IO 연결 종료")
            self.is_connected = False
<<<<<<< HEAD
            self.connectionStatusChanged.emit(False, "서버와 연결이 끊어졌습니다.")
            
            # 데이터 매니저에 연결 상태 업데이트
            if self.data_manager:
                self.data_manager.update_server_connection_status(False)
                # 즉시 컨베이어 상태 변경 이벤트 발생
                self.data_manager.conveyor_status_changed.emit()
=======
            self.connectionStatusChanged.emit(False, "서버 연결이 종료되었습니다.")
>>>>>>> 25c2a8fb
        
        @self.sio.on('event', namespace='/ws')
        def on_event(data):
            """서버에서 이벤트 수신 시 처리"""
            try:
                # 이벤트 데이터 파싱
                category = data.get('category', 'unknown')
                action = data.get('action', 'unknown')
                payload = data.get('payload', {})
                
                logger.debug(f"서버 이벤트 수신: {category}/{action}")
                
<<<<<<< HEAD
                # 컨베이어 상태 업데이트
                if self.data_manager and category == "sorter" and action == "status_update":
                    is_running = payload.get("is_running")
                    if is_running is not None:
                        self.data_manager._conveyor_status = 1 if is_running else 0
                        self.data_manager.conveyor_status_changed.emit()
                
        # 바코드 스캔 이벤트 처리
        @self.sio.on("barcode_scanned", namespace="/ws")
        def on_barcode_scanned(data):
            print(f"바코드 스캔 이벤트 수신: {data}")
            # 데이터가 올바른 형식인지 확인
            if isinstance(data, dict) and "barcode" in data and "category" in data:
                # sorter 카테고리, barcode_scanned 액션으로 표준화된 이벤트 형식으로 변환
                self.eventReceived.emit("sorter", "barcode_scanned", data)
=======
                # 이벤트 신호 발생
                self.eventReceived.emit(category, action, payload)
            except Exception as e:
                logger.error(f"이벤트 처리 중 오류: {str(e)}")
>>>>>>> 25c2a8fb
    
    def connect_to_server(self):
        """서버에 연결 시도"""
        self.reconnect_attempts = 0  # 초기화
        return self._attempt_connection()
    
    def _attempt_connection(self):
        """내부 연결 시도 함수"""
        try:
            # REST API 연결 테스트
<<<<<<< HEAD
            response = requests.get(f"{self.api_base_url}/status", timeout=5)
            response.raise_for_status()
            
            # 새로운 Socket.IO 클라이언트 생성
            self.sio = socketio.Client(
                logger=False,
                engineio_logger=False,
                reconnection=True,
                reconnection_attempts=3,
                reconnection_delay=1,
                reconnection_delay_max=5,
                wait_timeout=5
            )
            
            # 이벤트 핸들러 재설정
            self.setup_socketio_events()
            
            # WebSocket 연결
            if not self.is_connected:
                self.sio.connect(self.websocket_url, namespaces=["/ws"])
                
                # 연결 후 즉시 상태 업데이트
                if self.data_manager:
                    self.data_manager.update_server_connection_status(True)
                    self.data_manager.conveyor_status_changed.emit()
            
            return True
=======
            try:
                response = requests.get(f"{self.api_base_url}/status", timeout=5)
                response.raise_for_status()
                
                # 연결 성공 시 WebSocket 연결
                if not self.sio.connected:
                    self.sio.connect(self.websocket_url, namespaces=["/ws"])
                
                self.is_connected = True
                self.connectionStatusChanged.emit(True, "서버에 연결되었습니다.")
                return True
                
            except requests.exceptions.RequestException as e:
                logger.error(f"API 서버 연결 실패: {str(e)}")
                self.connection_error = f"API 서버 연결 실패: {str(e)}"
                self.is_connected = False
                self.connectionStatusChanged.emit(False, self.connection_error)
                return False
                
>>>>>>> 25c2a8fb
        except Exception as e:
            logger.error(f"서버 연결 시 예상치 못한 오류: {str(e)}")
            self.connection_error = str(e)
            self.is_connected = False
<<<<<<< HEAD
            self.connectionStatusChanged.emit(False, f"서버 연결 실패: {str(e)}")
            print(f"서버 연결 실패: {str(e)}")
            
            # 데이터 매니저에 연결 상태 업데이트
            if self.data_manager:
                self.data_manager.update_server_connection_status(False)
                self.data_manager.conveyor_status_changed.emit()
            
=======
            self.connectionStatusChanged.emit(False, f"서버 연결 오류: {str(e)}")
>>>>>>> 25c2a8fb
            return False
    
    def disconnect_from_server(self):
        """서버 연결 종료"""
        try:
<<<<<<< HEAD
            response = requests.get(f"{self.api_base_url}/environment/status", timeout=3)
            response.raise_for_status()
            return response.json()
=======
            if self.sio.connected:
                self.sio.disconnect()
            
            self.is_connected = False
            logger.info("서버 연결 종료")
            return True
>>>>>>> 25c2a8fb
        except Exception as e:
            logger.error(f"서버 연결 종료 중 오류: {str(e)}")
            return False
    
    def attempt_reconnect(self):
        """재연결 시도 함수"""
        if self.is_connected:
            self.reconnect_timer.stop()
            return
            
        if self.reconnect_attempts >= self.max_reconnect_attempts:
            logger.warning(f"최대 재연결 시도 횟수({self.max_reconnect_attempts}회)에 도달했습니다.")
            self.reconnect_timer.stop()
            self.connectionStatusChanged.emit(False, "재연결 시도 횟수 초과")
            return
            
        logger.info(f"서버 재연결 시도 중... ({self.reconnect_attempts + 1}/{self.max_reconnect_attempts})")
        self.reconnect_attempts += 1
        
        # 오류 발생 방지를 위해 try-except로 감싸기
        try:
<<<<<<< HEAD
            response = requests.get(f"{self.api_base_url}/inventory/status", timeout=3)
            response.raise_for_status()
            return response.json()
=======
            if self._attempt_connection():
                logger.info("서버 재연결 성공")
                self.reconnect_timer.stop()
            else:
                # 다음 재시도까지 대기 시간 증가 (지수 백오프)
                next_delay = min(30, self.reconnect_delay * (2 ** (self.reconnect_attempts - 1)))
                logger.info(f"다음 재연결 시도까지 {next_delay}초 대기")
                self.reconnect_timer.setInterval(next_delay * 1000)  # 밀리초 단위로 변환
>>>>>>> 25c2a8fb
        except Exception as e:
            logger.error(f"재연결 시도 중 예외 발생: {str(e)}")
            # 다음 재시도 일정 계속 유지
            next_delay = min(30, self.reconnect_delay * (2 ** (self.reconnect_attempts - 1)))
            self.reconnect_timer.setInterval(next_delay * 1000)
                                                 
    def start_reconnect_timer(self):
        """재연결 타이머 시작"""
        if not self.reconnect_timer.isActive():
            self.reconnect_attempts = 0
            self.reconnect_timer.start(self.reconnect_delay * 1000)
    
    # ===== API 요청 메서드 =====
    
    def _send_request(self, method, endpoint, data=None, timeout=10):
        """API 요청을 보내는 공통 메서드
        
<<<<<<< HEAD
        try:
            response_over = requests.get(f"{self.api_base_url}/expiry/expired", timeout=3)
            response_soon = requests.get(f"{self.api_base_url}/expiry/alerts", timeout=3)
            response_over.raise_for_status()
            response_soon.raise_for_status()
            return {
                "over": len(response_over.json()),
                "soon": len(response_soon.json())
            }
        except Exception as e:
            print(f"유통기한 데이터 가져오기 실패: {str(e)}")
            raise
    
    def get_conveyor_status(self):
        """컨베이어 상태 가져오기"""
        if not self.is_connected:
            raise ConnectionError("서버에 연결되어 있지 않습니다.")
        
        try:
            response = requests.get(f"{self.api_base_url}/sort/inbound/status", timeout=3)
            response.raise_for_status()
            data = response.json()
            return 1 if data.get("is_running", False) else 0
=======
        Args:
            method: HTTP 메서드 ('GET', 'POST', 'PUT', 'DELETE')
            endpoint: API 엔드포인트 (base_url 이후 경로)
            data: 요청 데이터 (dict)
            timeout: 요청 타임아웃 (초)
            
        Returns:
            응답 데이터 (dict) 또는 None (오류 시)
        """
        url = f"{self.api_base_url}/{endpoint}"
        
        try:
            headers = {'Content-Type': 'application/json'}
            
            if method == 'GET':
                response = requests.get(url, params=data, headers=headers, timeout=timeout)
            elif method == 'POST':
                response = requests.post(url, json=data, headers=headers, timeout=timeout)
            elif method == 'PUT':
                response = requests.put(url, json=data, headers=headers, timeout=timeout)
            elif method == 'DELETE':
                response = requests.delete(url, json=data, headers=headers, timeout=timeout)
            else:
                logger.error(f"지원하지 않는 HTTP 메서드: {method}")
                return None
            
            # 응답 검사
            response.raise_for_status()
            
            # JSON 응답 파싱
            result = response.json()
            return result
            
        except requests.exceptions.RequestException as e:
            logger.error(f"API 요청 오류 ({url}): {str(e)}")
            self.connectionStatusChanged.emit(False, f"서버 요청 오류: {str(e)}")
            return None
            
        except json.JSONDecodeError as e:
            logger.error(f"응답 JSON 파싱 오류: {str(e)}")
            return None
            
>>>>>>> 25c2a8fb
        except Exception as e:
            logger.error(f"예상치 못한 오류: {str(e)}")
            return None
    
<<<<<<< HEAD
    def get_today_input(self):
        """오늘 입고 현황 가져오기"""
        if not self.is_connected:
            raise ConnectionError("서버에 연결되어 있지 않습니다.")
        
        try:
            response = requests.get(f"{self.api_base_url}/inventory/today_input", timeout=3)
            response.raise_for_status()
            return response.json()
        except Exception as e:
            print(f"오늘 입고 현황 가져오기 실패: {str(e)}")
            raise
            
    def get_error_count(self):
        """오류 건수 가져오기"""
        if not self.is_connected:
            raise ConnectionError("서버에 연결되어 있지 않습니다.")
        
        try:
            response = requests.get(f"{self.api_base_url}/sort/status", timeout=3)
            response.raise_for_status()
            data = response.json()
            # 분류기 상태 데이터에서 E 카테고리 건수 추출
            sort_counts = data.get("status", {}).get("sort_counts", {})
            return sort_counts.get("E", 0)
        except Exception as e:
            print(f"오류 건수 가져오기 실패: {str(e)}")
            return 0  # 오류 시 기본값 반환
            
    def get_waiting_count(self):
        """대기 건수 가져오기"""
        if not self.is_connected:
            raise ConnectionError("서버에 연결되어 있지 않습니다.")
        
        try:
            response = requests.get(f"{self.api_base_url}/sort/status", timeout=3)
            response.raise_for_status()
            data = response.json()
            # 분류기 상태 데이터에서 대기 건수 추출
            return data.get("status", {}).get("items_waiting", 0)
        except Exception as e:
            print(f"대기 건수 가져오기 실패: {str(e)}")
            return 0  # 오류 시 기본값 반환
            
    def get_total_processed(self):
        """총 처리 건수 가져오기"""
        if not self.is_connected:
            raise ConnectionError("서버에 연결되어 있지 않습니다.")
        
        try:
            response = requests.get(f"{self.api_base_url}/sort/status", timeout=3)
            response.raise_for_status()
            data = response.json()
            # 분류기 상태 데이터에서 총 처리 건수 추출
            return data.get("status", {}).get("items_processed", 0)
        except Exception as e:
            print(f"총 처리 건수 가져오기 실패: {str(e)}")
            return 0  # 오류 시 기본값 반환
=======
    # ===== 분류기 API =====
    
    def start_sorting(self):
        """분류기 작동 시작"""
        return self._send_request('POST', 'sort/inbound/start')
    
    def stop_sorting(self):
        """분류기 작동 중지"""
        return self._send_request('POST', 'sort/inbound/stop')
    
    def emergency_stop(self):
        """분류기 긴급 정지"""
        return self._send_request('POST', 'sort/emergency/stop')
    
    def get_sorter_status(self):
        """분류기 상태 조회"""
        return self._send_request('GET', 'sort/inbound/status')
    
    # ===== 환경 제어 API =====
    
    def get_environment_status(self):
        """전체 환경 상태 조회"""
        response = self._send_request('GET', 'environment/environment/status')
        if response:
            # 기본 성공 응답 구조 추가
            return {
                "success": True,
                "data": response
            }
        return {"success": False}
    
    def get_warehouse_status(self, warehouse_id):
        """특정 창고 환경 상태 조회"""
        return self._send_request('GET', f'environment/environment/warehouse/{warehouse_id}')
    
    def set_target_temperature(self, warehouse_id, target_temp):
        """창고 목표 온도 설정"""
        data = {
            'warehouse': warehouse_id,
            'target_temp': float(target_temp)  # 숫자형 보장
        }
        return self._send_request('PUT', 'environment/environment/control', data)
    
    # ===== 재고 관리 API =====
    
    def get_inventory_status(self):
        """재고 상태 조회"""
        return self._send_request('GET', 'inventory/status')
    
    def get_inventory_items(self, category=None, limit=20, offset=0):
        """재고 물품 목록 조회"""
        params = {
            'limit': limit,
            'offset': offset
        }
        if category:
            params['category'] = category
            
        return self._send_request('GET', 'inventory/items', params)
    
    def get_inventory_item(self, item_id):
        """재고 물품 상세 조회"""
        return self._send_request('GET', f'inventory/items/{item_id}')
    
    # ===== 유통기한 관리 API =====
    
    def get_expiry_alerts(self, days=7):
        """유통기한 임박 물품 조회"""
        params = {'days': days}
        return self._send_request('GET', 'expiry/alerts', params)
    
    def get_expired_items(self):
        """유통기한 경과 물품 조회"""
        return self._send_request('GET', 'expiry/expired')
    
    # ===== 출입 관리 API =====
    
    def get_access_logs(self):
        """출입 기록 조회"""
        return self._send_request('GET', 'access/logs')
    
    def open_door(self):
        """출입문 열기"""
        return self._send_request('POST', 'access/open-door')
    
    def close_door(self):
        """출입문 닫기"""
        return self._send_request('POST', 'access/close-door')
>>>>>>> 25c2a8fb
<|MERGE_RESOLUTION|>--- conflicted
+++ resolved
@@ -1,17 +1,11 @@
 import logging
 import requests
-<<<<<<< HEAD
-from PyQt6.QtCore import QObject, pyqtSignal
-import logging
-
-=======
 import json
 import time
 import socketio
 from PyQt6.QtCore import QObject, pyqtSignal, QTimer
 
 # 로깅 설정
->>>>>>> 25c2a8fb
 logger = logging.getLogger(__name__)
 
 class ServerConnection(QObject):
@@ -64,49 +58,19 @@
             logger.info("Socket.IO 연결 성공")
             self.is_connected = True
             self.connectionStatusChanged.emit(True, "서버에 연결되었습니다.")
-<<<<<<< HEAD
-            
-            # 데이터 매니저에 연결 상태 업데이트
-            if self.data_manager:
-                self.data_manager.update_server_connection_status(True)
-                # 즉시 컨베이어 상태 변경 이벤트 발생
-                self.data_manager.conveyor_status_changed.emit()
-=======
->>>>>>> 25c2a8fb
         
         @self.sio.event(namespace='/ws')
         def connect_error(data):
             logger.error(f"Socket.IO 연결 오류: {data}")
             self.connection_error = f"WebSocket 연결 오류: {data}"
             self.is_connected = False
-<<<<<<< HEAD
-            self.connection_error = str(data)
-            self.connectionStatusChanged.emit(False, f"서버 연결 오류: {data}")
-            
-            # 데이터 매니저에 연결 상태 업데이트
-            if self.data_manager:
-                self.data_manager.update_server_connection_status(False)
-                # 즉시 컨베이어 상태 변경 이벤트 발생
-                self.data_manager.conveyor_status_changed.emit()
-=======
             self.connectionStatusChanged.emit(False, self.connection_error)
->>>>>>> 25c2a8fb
         
         @self.sio.event(namespace='/ws')
         def disconnect():
             logger.warning("Socket.IO 연결 종료")
             self.is_connected = False
-<<<<<<< HEAD
-            self.connectionStatusChanged.emit(False, "서버와 연결이 끊어졌습니다.")
-            
-            # 데이터 매니저에 연결 상태 업데이트
-            if self.data_manager:
-                self.data_manager.update_server_connection_status(False)
-                # 즉시 컨베이어 상태 변경 이벤트 발생
-                self.data_manager.conveyor_status_changed.emit()
-=======
             self.connectionStatusChanged.emit(False, "서버 연결이 종료되었습니다.")
->>>>>>> 25c2a8fb
         
         @self.sio.on('event', namespace='/ws')
         def on_event(data):
@@ -119,28 +83,10 @@
                 
                 logger.debug(f"서버 이벤트 수신: {category}/{action}")
                 
-<<<<<<< HEAD
-                # 컨베이어 상태 업데이트
-                if self.data_manager and category == "sorter" and action == "status_update":
-                    is_running = payload.get("is_running")
-                    if is_running is not None:
-                        self.data_manager._conveyor_status = 1 if is_running else 0
-                        self.data_manager.conveyor_status_changed.emit()
-                
-        # 바코드 스캔 이벤트 처리
-        @self.sio.on("barcode_scanned", namespace="/ws")
-        def on_barcode_scanned(data):
-            print(f"바코드 스캔 이벤트 수신: {data}")
-            # 데이터가 올바른 형식인지 확인
-            if isinstance(data, dict) and "barcode" in data and "category" in data:
-                # sorter 카테고리, barcode_scanned 액션으로 표준화된 이벤트 형식으로 변환
-                self.eventReceived.emit("sorter", "barcode_scanned", data)
-=======
                 # 이벤트 신호 발생
                 self.eventReceived.emit(category, action, payload)
             except Exception as e:
                 logger.error(f"이벤트 처리 중 오류: {str(e)}")
->>>>>>> 25c2a8fb
     
     def connect_to_server(self):
         """서버에 연결 시도"""
@@ -151,35 +97,6 @@
         """내부 연결 시도 함수"""
         try:
             # REST API 연결 테스트
-<<<<<<< HEAD
-            response = requests.get(f"{self.api_base_url}/status", timeout=5)
-            response.raise_for_status()
-            
-            # 새로운 Socket.IO 클라이언트 생성
-            self.sio = socketio.Client(
-                logger=False,
-                engineio_logger=False,
-                reconnection=True,
-                reconnection_attempts=3,
-                reconnection_delay=1,
-                reconnection_delay_max=5,
-                wait_timeout=5
-            )
-            
-            # 이벤트 핸들러 재설정
-            self.setup_socketio_events()
-            
-            # WebSocket 연결
-            if not self.is_connected:
-                self.sio.connect(self.websocket_url, namespaces=["/ws"])
-                
-                # 연결 후 즉시 상태 업데이트
-                if self.data_manager:
-                    self.data_manager.update_server_connection_status(True)
-                    self.data_manager.conveyor_status_changed.emit()
-            
-            return True
-=======
             try:
                 response = requests.get(f"{self.api_base_url}/status", timeout=5)
                 response.raise_for_status()
@@ -199,40 +116,22 @@
                 self.connectionStatusChanged.emit(False, self.connection_error)
                 return False
                 
->>>>>>> 25c2a8fb
         except Exception as e:
             logger.error(f"서버 연결 시 예상치 못한 오류: {str(e)}")
             self.connection_error = str(e)
             self.is_connected = False
-<<<<<<< HEAD
-            self.connectionStatusChanged.emit(False, f"서버 연결 실패: {str(e)}")
-            print(f"서버 연결 실패: {str(e)}")
-            
-            # 데이터 매니저에 연결 상태 업데이트
-            if self.data_manager:
-                self.data_manager.update_server_connection_status(False)
-                self.data_manager.conveyor_status_changed.emit()
-            
-=======
             self.connectionStatusChanged.emit(False, f"서버 연결 오류: {str(e)}")
->>>>>>> 25c2a8fb
             return False
     
     def disconnect_from_server(self):
         """서버 연결 종료"""
         try:
-<<<<<<< HEAD
-            response = requests.get(f"{self.api_base_url}/environment/status", timeout=3)
-            response.raise_for_status()
-            return response.json()
-=======
             if self.sio.connected:
                 self.sio.disconnect()
             
             self.is_connected = False
             logger.info("서버 연결 종료")
             return True
->>>>>>> 25c2a8fb
         except Exception as e:
             logger.error(f"서버 연결 종료 중 오류: {str(e)}")
             return False
@@ -254,11 +153,6 @@
         
         # 오류 발생 방지를 위해 try-except로 감싸기
         try:
-<<<<<<< HEAD
-            response = requests.get(f"{self.api_base_url}/inventory/status", timeout=3)
-            response.raise_for_status()
-            return response.json()
-=======
             if self._attempt_connection():
                 logger.info("서버 재연결 성공")
                 self.reconnect_timer.stop()
@@ -267,7 +161,6 @@
                 next_delay = min(30, self.reconnect_delay * (2 ** (self.reconnect_attempts - 1)))
                 logger.info(f"다음 재연결 시도까지 {next_delay}초 대기")
                 self.reconnect_timer.setInterval(next_delay * 1000)  # 밀리초 단위로 변환
->>>>>>> 25c2a8fb
         except Exception as e:
             logger.error(f"재연결 시도 중 예외 발생: {str(e)}")
             # 다음 재시도 일정 계속 유지
@@ -285,31 +178,6 @@
     def _send_request(self, method, endpoint, data=None, timeout=10):
         """API 요청을 보내는 공통 메서드
         
-<<<<<<< HEAD
-        try:
-            response_over = requests.get(f"{self.api_base_url}/expiry/expired", timeout=3)
-            response_soon = requests.get(f"{self.api_base_url}/expiry/alerts", timeout=3)
-            response_over.raise_for_status()
-            response_soon.raise_for_status()
-            return {
-                "over": len(response_over.json()),
-                "soon": len(response_soon.json())
-            }
-        except Exception as e:
-            print(f"유통기한 데이터 가져오기 실패: {str(e)}")
-            raise
-    
-    def get_conveyor_status(self):
-        """컨베이어 상태 가져오기"""
-        if not self.is_connected:
-            raise ConnectionError("서버에 연결되어 있지 않습니다.")
-        
-        try:
-            response = requests.get(f"{self.api_base_url}/sort/inbound/status", timeout=3)
-            response.raise_for_status()
-            data = response.json()
-            return 1 if data.get("is_running", False) else 0
-=======
         Args:
             method: HTTP 메서드 ('GET', 'POST', 'PUT', 'DELETE')
             endpoint: API 엔드포인트 (base_url 이후 경로)
@@ -352,71 +220,10 @@
             logger.error(f"응답 JSON 파싱 오류: {str(e)}")
             return None
             
->>>>>>> 25c2a8fb
         except Exception as e:
             logger.error(f"예상치 못한 오류: {str(e)}")
             return None
     
-<<<<<<< HEAD
-    def get_today_input(self):
-        """오늘 입고 현황 가져오기"""
-        if not self.is_connected:
-            raise ConnectionError("서버에 연결되어 있지 않습니다.")
-        
-        try:
-            response = requests.get(f"{self.api_base_url}/inventory/today_input", timeout=3)
-            response.raise_for_status()
-            return response.json()
-        except Exception as e:
-            print(f"오늘 입고 현황 가져오기 실패: {str(e)}")
-            raise
-            
-    def get_error_count(self):
-        """오류 건수 가져오기"""
-        if not self.is_connected:
-            raise ConnectionError("서버에 연결되어 있지 않습니다.")
-        
-        try:
-            response = requests.get(f"{self.api_base_url}/sort/status", timeout=3)
-            response.raise_for_status()
-            data = response.json()
-            # 분류기 상태 데이터에서 E 카테고리 건수 추출
-            sort_counts = data.get("status", {}).get("sort_counts", {})
-            return sort_counts.get("E", 0)
-        except Exception as e:
-            print(f"오류 건수 가져오기 실패: {str(e)}")
-            return 0  # 오류 시 기본값 반환
-            
-    def get_waiting_count(self):
-        """대기 건수 가져오기"""
-        if not self.is_connected:
-            raise ConnectionError("서버에 연결되어 있지 않습니다.")
-        
-        try:
-            response = requests.get(f"{self.api_base_url}/sort/status", timeout=3)
-            response.raise_for_status()
-            data = response.json()
-            # 분류기 상태 데이터에서 대기 건수 추출
-            return data.get("status", {}).get("items_waiting", 0)
-        except Exception as e:
-            print(f"대기 건수 가져오기 실패: {str(e)}")
-            return 0  # 오류 시 기본값 반환
-            
-    def get_total_processed(self):
-        """총 처리 건수 가져오기"""
-        if not self.is_connected:
-            raise ConnectionError("서버에 연결되어 있지 않습니다.")
-        
-        try:
-            response = requests.get(f"{self.api_base_url}/sort/status", timeout=3)
-            response.raise_for_status()
-            data = response.json()
-            # 분류기 상태 데이터에서 총 처리 건수 추출
-            return data.get("status", {}).get("items_processed", 0)
-        except Exception as e:
-            print(f"총 처리 건수 가져오기 실패: {str(e)}")
-            return 0  # 오류 시 기본값 반환
-=======
     # ===== 분류기 API =====
     
     def start_sorting(self):
@@ -504,5 +311,4 @@
     
     def close_door(self):
         """출입문 닫기"""
-        return self._send_request('POST', 'access/close-door')
->>>>>>> 25c2a8fb
+        return self._send_request('POST', 'access/close-door')