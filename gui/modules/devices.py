import sys
from PyQt6.QtWidgets import *
from PyQt6.QtGui import *
from PyQt6.QtCore import *
from PyQt6 import uic
import datetime
<<<<<<< HEAD
import requests
import json
import time
=======
import logging
>>>>>>> 25c2a8fb

from modules.base_page import BasePage
from modules.data_manager import DataManager
from modules.error_handler import ErrorHandler

# 로깅 설정
logger = logging.getLogger(__name__)

class DevicesPage(BasePage):
    """장치 관리 페이지 위젯 클래스"""
    
    def __init__(self, parent=None, data_manager=None):
        """
        장치 관리 페이지 초기화
        
        Args:
            parent: 부모 위젯
            data_manager: 데이터 관리자 객체 (의존성 주입)
        """
        super().__init__(parent)
        self.page_name = "장치 관리"  # 기본 클래스 속성 설정
        
        # UI 로드
        uic.loadUi("ui/widgets/devices.ui", self)
        
        # 데이터 관리자 설정 (의존성 주입 패턴 적용)
        self.data_manager = data_manager if data_manager else DataManager.get_instance()
        self.set_data_manager(self.data_manager)  # 부모 클래스 메서드 호출
        
        # 컨베이어 상태 초기화
        self.conveyor_running = False
        self.conveyor_status_code = "idle"  # idle, running, paused, error, disconnected
        
        # 분류 박스 재고량 초기화
        self.initialize_counters()
        
        # UI 업데이트 타이머 설정
        self.setup_update_timer()
        
        # 데이터 변경 이벤트 연결
        self.connect_data_signals()
        
        logger.info("장치 관리 페이지 초기화 완료")
    
    def initialize_counters(self):
        """카운터 초기화"""
        self.inventory_counts = {
            "A": 0,  # 냉동 창고
            "B": 0,  # 냉장 창고
            "C": 0,  # 상온 창고
            "error": 0  # 오류 건수
        }
        self.waiting_items = 0
        self.total_processed = 0
<<<<<<< HEAD
        
        # API 요청 재시도 설정
        self.api_retry_count = 2
        self.api_timeout = 3
        
        # 컨베이어 제어 버튼 연결
        self.btn_start_conveyor.clicked.connect(self.start_conveyor)
        self.btn_stop_conveyor.clicked.connect(self.stop_conveyor)
        self.btn_pause_conveyor.clicked.connect(self.pause_conveyor)
        
        # UI 업데이트 타이머 설정
=======
    
    def setup_update_timer(self):
        """타이머 설정"""
>>>>>>> 25c2a8fb
        self.update_timer = QTimer(self)
        self.update_timer.timeout.connect(self.update_ui)
        self.update_timer.start(1000)  # 1초 간격으로 UI 업데이트
    
    def connect_data_signals(self):
        """데이터 변경 이벤트 연결"""
        self.data_manager.conveyor_status_changed.connect(self.update_conveyor_status)
        self.data_manager.notification_added.connect(self.on_notification)
        
        # 소켓 이벤트 핸들러 등록
        if hasattr(self.data_manager, 'register_event_handler'):
            self.data_manager.register_event_handler('event', self.handle_standardized_event)
        
        # 초기 상태 로그 추가
        self._add_log_message("장치 페이지 초기화 완료")
    
    def _send_control_command(self, action, button_name):
        """공통 컨베이어 제어 명령 전송 함수"""
        try:
            server_conn = self.data_manager._server_connection
            if not (server_conn and server_conn.is_connected):
                self._add_log_message(f"서버 연결이 되어있지 않아 {button_name} 명령을 보낼 수 없습니다.")
                return False
                
            retry_count = 0
            while retry_count <= self.api_retry_count:
                try:
                    response = requests.post(
                        f"{server_conn.api_base_url}/sort/control",
                        json={"action": action},
                        timeout=self.api_timeout
                    )
                    response.raise_for_status()
                    
                    # 로그 추가
                    self._add_log_message(f"분류기 {button_name} 명령을 전송했습니다.")
                    return True
                except requests.exceptions.RequestException as e:
                    retry_count += 1
                    if retry_count > self.api_retry_count:
                        raise e
                    # 재시도 로그 (마지막 시도가 아닌 경우에만)
                    self._add_log_message(f"분류기 {button_name} 명령 재시도 중... ({retry_count}/{self.api_retry_count})")
                    
        except Exception as e:
            # 오류 로그 추가
            self._add_log_message(f"분류기 {button_name} 오류: {str(e)}")
            return False
    
    def start_conveyor(self):
        """컨베이어 시작 명령 전송"""
        print("시작 버튼 클릭")
        try:
            # API 호출 실행
            server_conn = self.data_manager._server_connection
            if server_conn and server_conn.is_connected:
                response = requests.post(
                    f"{server_conn.api_base_url}/sort/control",
                    json={"action": "start"},
                    timeout=self.api_timeout
                )
                
                # 성공 시 상태 업데이트
                self.conveyor_status_code = "running"
                self.update_conveyor_ui()
                self._add_log_message("분류기 시작 명령을 전송했습니다.")
            else:
                self._add_log_message("서버 연결이 되어있지 않아 시작 명령을 보낼 수 없습니다.")
        except Exception as e:
            self._add_log_message(f"시작 명령 오류: {str(e)}")
    
    def stop_conveyor(self):
        """컨베이어 정지 명령 전송"""
        print("정지 버튼 클릭")
        try:
            # API 호출 실행
            server_conn = self.data_manager._server_connection
            if server_conn and server_conn.is_connected:
                response = requests.post(
                    f"{server_conn.api_base_url}/sort/control",
                    json={"action": "stop"},
                    timeout=self.api_timeout
                )
                
                # 성공 시 상태 업데이트
                self.conveyor_status_code = "idle"
                self.update_conveyor_ui()
                self._add_log_message("분류기 정지 명령을 전송했습니다.")
            else:
                self._add_log_message("서버 연결이 되어있지 않아 정지 명령을 보낼 수 없습니다.")
        except Exception as e:
            self._add_log_message(f"정지 명령 오류: {str(e)}")
    
    def pause_conveyor(self):
        """컨베이어 일시정지 명령 전송"""
        print("일시정지 버튼 클릭")
        try:
            # API 호출 실행
            server_conn = self.data_manager._server_connection
            if server_conn and server_conn.is_connected:
                response = requests.post(
                    f"{server_conn.api_base_url}/sort/control",
                    json={"action": "pause"},
                    timeout=self.api_timeout
                )
                
                # 성공 시 상태 업데이트
                self.conveyor_status_code = "paused"
                self.update_conveyor_ui()
                self._add_log_message("분류기 일시정지 명령을 전송했습니다.")
            else:
                self._add_log_message("서버 연결이 되어있지 않아 일시정지 명령을 보낼 수 없습니다.")
        except Exception as e:
            self._add_log_message(f"일시정지 명령 오류: {str(e)}")
    
    def update_conveyor_status(self):
        """컨베이어 상태 업데이트"""
<<<<<<< HEAD
        conveyor_status = self.data_manager.get_conveyor_status()
        
        if conveyor_status == 1:  # 가동중
            self.conveyor_status_code = "running"
        elif conveyor_status == 2:  # 일시정지
            self.conveyor_status_code = "paused"
        else:  # 정지
            self.conveyor_status_code = "idle"
            
        self.update_conveyor_ui()
    
    def update_conveyor_ui(self):
        """컨베이어 상태에 따른 UI 업데이트"""
        print(f"UI 업데이트: 상태 = {self.conveyor_status_code}")
        
        if self.conveyor_status_code == "running":
            self.conveyor_status.setText("작동중")
            self.conveyor_status.setStyleSheet("background-color: #4CAF50; color: white; border-radius: 3px; padding: 2px;")
            self.conveyor_running = True
            # 시작 버튼 비활성화, 정지/일시정지 버튼 활성화
            self.btn_start_conveyor.setEnabled(False)
            self.btn_stop_conveyor.setEnabled(True)
            self.btn_pause_conveyor.setEnabled(True)
        elif self.conveyor_status_code == "paused":
            self.conveyor_status.setText("일시정지")
            self.conveyor_status.setStyleSheet("background-color: #FFC107; color: black; border-radius: 3px; padding: 2px;")
            self.conveyor_running = False
            # 시작 버튼 활성화, 일시정지 버튼 비활성화, 정지 버튼 활성화
            self.btn_start_conveyor.setEnabled(True)
            self.btn_stop_conveyor.setEnabled(True)
            self.btn_pause_conveyor.setEnabled(False)
        elif self.conveyor_status_code == "idle":
            self.conveyor_status.setText("정지")
            self.conveyor_status.setStyleSheet("background-color: #757575; color: white; border-radius: 3px; padding: 2px;")
            self.conveyor_running = False
            # 시작 버튼 활성화, 나머지 비활성화
            self.btn_start_conveyor.setEnabled(True)
            self.btn_stop_conveyor.setEnabled(False)
            self.btn_pause_conveyor.setEnabled(False)
        elif self.conveyor_status_code == "error":
            self.conveyor_status.setText("오류")
            self.conveyor_status.setStyleSheet("background-color: #F44336; color: white; border-radius: 3px; padding: 2px;")
            self.conveyor_running = False
            # 모든 버튼 비활성화
            self.btn_start_conveyor.setEnabled(False)
            self.btn_stop_conveyor.setEnabled(False)
            self.btn_pause_conveyor.setEnabled(False)
        else:  # disconnected
            self.conveyor_status.setText("연결 안됨")
            self.conveyor_status.setStyleSheet("background-color: #757575; color: white; border-radius: 3px; padding: 2px;")
            self.conveyor_running = False
            # 모든 버튼 비활성화
            self.btn_start_conveyor.setEnabled(False)
            self.btn_stop_conveyor.setEnabled(False)
            self.btn_pause_conveyor.setEnabled(False)
            self._add_log_message("서버 연결이 필요합니다. 버튼을 사용하려면 먼저 서버에 연결하세요.")
    
    def _add_log_message(self, message, highlight=False):
        """로그 메시지 추가 (중복 코드 제거용)"""
        current_time = QDateTime.currentDateTime().toString("hh:mm:ss")
        log_message = f"{current_time} - {message}"
        
        # 로그 목록에 추가
        item = QListWidgetItem(log_message)
        if highlight:
            item.setForeground(QColor("#F44336"))  # 강조 표시가 필요한 메시지는 빨간색으로
            font = item.font()
            font.setBold(True)
            item.setFont(font)
        
        self.list_logs.insertItem(0, item)
        
        # 최대 50개 로그만 유지
        if self.list_logs.count() > 50:
            self.list_logs.takeItem(self.list_logs.count() - 1)
=======
        try:
            conveyor_status = self.data_manager.get_conveyor_status()
            
            if conveyor_status == 1:  # 가동중
                self.conveyor_status.setText("작동중")
                self.conveyor_status.setStyleSheet("background-color: #4CAF50; color: white; border-radius: 3px; padding: 2px;")
                self.conveyor_running = True
            else:  # 정지
                self.conveyor_status.setText("일시정지")
                self.conveyor_status.setStyleSheet("background-color: #FFC107; color: black; border-radius: 3px; padding: 2px;")
                self.conveyor_running = False
        except Exception as e:
            logger.error(f"컨베이어 상태 업데이트 오류: {str(e)}")
            self.show_status_message("컨베이어 상태 업데이트 오류", is_error=True)
>>>>>>> 25c2a8fb
    
    def on_notification(self, message):
        """알림 발생 시 처리"""
        # 컨베이어 관련 알림인 경우 로그에 추가
        if "컨베이어" in message or "벨트" in message or "인식" in message or "분류" in message:
<<<<<<< HEAD
            self._add_log_message(message)
=======
            current_time = QDateTime.currentDateTime().toString("hh:mm:ss")
            log_message = f"{current_time} - {message}"
            self.add_log_message(log_message)
    
    def add_log_message(self, message):
        """로그 목록에 메시지 추가"""
        if hasattr(self, 'list_logs'):
            self.list_logs.insertItem(0, message)
            
            # 최대 50개 로그만 유지
            if self.list_logs.count() > 50:
                self.list_logs.takeItem(self.list_logs.count() - 1)
>>>>>>> 25c2a8fb
    
    def handle_standardized_event(self, data):
        """표준화된 이벤트 처리"""
        try:
<<<<<<< HEAD
            # 문자열로 전달된 경우 JSON 파싱
            if isinstance(data, str):
                event_data = json.loads(data)
            else:
                event_data = data
                
            # 이벤트 데이터 추출
            event_type = event_data.get("type")
            category = event_data.get("category")
            action = event_data.get("action")
            payload = event_data.get("payload", {})
            
            # 분류기 관련 이벤트만 처리
            if category != "sorter":
                return
                
            # 이벤트 종류에 따른 처리
            if action == "status_update":
                self._handle_status_update(payload)
            elif action == "barcode_scanned":
                self._handle_barcode_scanned(payload)
            elif action == "error":
                self._handle_error_event(payload)
                
        except Exception as e:
            print(f"이벤트 처리 오류: {str(e)}")
    
    def _handle_status_update(self, payload):
        """상태 업데이트 이벤트 처리"""
        # 작동 상태 업데이트
        is_running = payload.get("is_running", False)
        self.conveyor_running = is_running
        self.conveyor_status_code = "running" if is_running else "idle"
        
        # 대기 물품 및 처리 물품 업데이트
        self.waiting_items = payload.get("items_waiting", 0)
        self.total_processed = payload.get("items_processed", 0)
        
        # 분류 카운트 업데이트
        sort_counts = payload.get("sort_counts", {})
        if sort_counts:
            self.inventory_counts.update(sort_counts)
            
            # UI 라벨도 직접 업데이트
            if "A" in sort_counts:
                self.inventory_A.setText(f"{sort_counts['A']}개")
            if "B" in sort_counts:
                self.inventory_B.setText(f"{sort_counts['B']}개")
            if "C" in sort_counts:
                self.inventory_C.setText(f"{sort_counts['C']}개")
            if "E" in sort_counts:
                self.inventory_error.setText(f"{sort_counts['E']}개")
                
                # 오류는 항상 빨간색
                if sort_counts['E'] > 0:
                    self.inventory_error.setStyleSheet("color: #F44336; font-weight: bold;")
                else:
                    self.inventory_error.setStyleSheet("color: #757575;")
        
        # 대기/처리 아이템 UI 업데이트
        self.inventory_waiting.setText(f"{self.waiting_items}개")
        self.inventory_waiting_2.setText(f"{self.total_processed}개")
        
        # UI 업데이트
        self.update_conveyor_ui()
    
    def _handle_barcode_scanned(self, payload):
        """바코드 스캔 이벤트 처리"""
        barcode = payload.get("barcode", "")
        category = payload.get("category", "")  # 서버가 이미 결정한 카테고리
        timestamp = payload.get("timestamp", 0)
        
        # 바코드가 없으면 처리 중단
        if not barcode:
            self._add_log_message("바코드 데이터 없음", True)
            return
            
        try:
            # 서버 연결 확인
            server_conn = self.data_manager._server_connection
            if not (server_conn and server_conn.is_connected):
                self._add_log_message("서버 연결이 되어있지 않아 바코드 처리를 할 수 없습니다.", True)
                return
                
            # 서버의 바코드 처리 API 호출
            response = requests.post(
                f"{server_conn.api_base_url}/sort/barcode",
                json={
                    "barcode": barcode,
                    "category": category  # 카테고리가 이미 있으면 전달, 없으면 서버에서 결정
                },
                timeout=self.api_timeout
            )
            
            if response.status_code == 200:
                # 성공 응답 처리
                result = response.json()
                category = result.get("category", "")
                
                if category in ["A", "B", "C"]:
                    log_message = f"QR {barcode} 인식됨, 창고 {category}(으)로 분류"
                    self._add_log_message(f"분류 명령 전송 성공: {barcode} -> {category}")
                else:
                    log_message = f"QR {barcode} 인식 실패, 분류 오류"
                    self._add_log_message("분류 카테고리 결정 실패", True)
                    
                # 로그 추가
                self._add_log_message(log_message)
                
                # 재고 카운트 직접 업데이트
                if category in ["A", "B", "C"]:
                    self.inventory_counts[category] += 1
                    
                    # UI 업데이트
                    if category == "A":
                        self.inventory_A.setText(f"{self.inventory_counts["A"]}개")
                    elif category == "B":
                        self.inventory_B.setText(f"{self.inventory_counts["B"]}개")
                    elif category == "C":
                        self.inventory_C.setText(f"{self.inventory_counts["C"]}개")
                elif category == "E":
                    self.inventory_counts["error"] += 1
                    self.inventory_error.setText(f"{self.inventory_counts["error"]}개")
                    self.inventory_error.setStyleSheet("color: #F44336; font-weight: bold;")
            else:
                # 오류 응답 처리
                self._add_log_message(f"바코드 처리 실패: HTTP {response.status_code}", True)
                
        except Exception as e:
            self._add_log_message(f"바코드 처리 중 오류: {str(e)}", True)
            
            # 로그 추가
            self._add_log_message(log_message)
            
            # 재고 카운트 직접 업데이트
            if category in ["A", "B", "C"]:
                self.inventory_counts[category] += 1
                
                # UI 업데이트
                if category == "A":
                    self.inventory_A.setText(f"{self.inventory_counts["A"]}개")
                elif category == "B":
                    self.inventory_B.setText(f"{self.inventory_counts["B"]}개")
                elif category == "C":
                    self.inventory_C.setText(f"{self.inventory_counts["C"]}개")
            elif category == "E":
                self.inventory_counts["error"] += 1
                self.inventory_error.setText(f"{self.inventory_counts["error"]}개")
                self.inventory_error.setStyleSheet("color: #F44336; font-weight: bold;")
                
        except Exception as e:
            self._add_log_message(f"바코드 처리 중 오류: {str(e)}", True)
    
    def _handle_error_event(self, payload):
        """오류 이벤트 처리"""
        error_code = payload.get("error_code", "unknown")
        error_message = payload.get("error_message", "알 수 없는 오류")
        
        # 로그 추가 (강조 표시)
        log_message = f"오류 발생: {error_message} (코드: {error_code})"
        self._add_log_message(log_message, True)
        
        # 대기 물품이 있는 경우 일시정지 상태로, 없는 경우 정지 상태로 설정
        if self.waiting_items > 0:
            self.conveyor_status_code = "paused"
            self._add_log_message("대기 물품이 있어 일시정지 상태로 전환합니다.")
        else:
            self.conveyor_status_code = "idle"
            self._add_log_message("대기 물품이 없어 정지 상태로 전환합니다.")
            
        self.update_conveyor_ui()
    
    def update_ui(self):
        """UI 요소 업데이트"""
        try:
            # 서버 연결 객체 가져오기
            server_conn = self.data_manager._server_connection
            
            if server_conn and server_conn.is_connected:
                # 1초마다 서버에서 최신 데이터 가져오기
                if int(time.time()) % 1 == 0:
                    self.request_status_update()
            else:
                # 연결이 끊어진 경우 UI 업데이트
                if self.conveyor_status_code != "disconnected":
                    self.conveyor_status_code = "disconnected"
                    self.update_conveyor_ui()
        
        except Exception as e:
            print(f"UI 업데이트 중 오류: {str(e)}")
    def onConnectionStatusChanged(self, connected):
        """서버 연결 상태 변경 시 호출되는 메서드"""
        if connected:
            # 연결 성공 시 처리
            self._add_log_message("서버에 연결되었습니다.")
            
            # 상태 갱신 요청 - 즉시 여러번 호출하여 확실히 상태 업데이트
            for _ in range(3):
                self.request_status_update()
                time.sleep(0.2)  # 약간의 지연
            
            # 연결 상태로 업데이트
            self.conveyor_status_code = "idle"
            self.update_conveyor_ui()
        else:
            # 연결 실패 시 처리
            self._add_log_message("서버 연결이 끊어졌습니다.", True)
            
            # 연결이 끊어지면 컨베이어는 연결 안됨 상태로 표시
            self.conveyor_status_code = "disconnected"
            self.update_conveyor_ui()
    def request_status_update(self):
        """서버에 상태 업데이트 요청"""
        try:
            server_conn = self.data_manager._server_connection
            if not (server_conn and server_conn.is_connected):
                return
                
            response = requests.get(
                f"{server_conn.api_base_url}/sort/status",
                timeout=self.api_timeout
            )
            response.raise_for_status()
            
            # 응답 데이터 처리
            status_data = response.json()
            if "status" in status_data:
                status = status_data["status"]
                self.conveyor_running = status.get("state") == "running"
                self.conveyor_status_code = "running" if self.conveyor_running else "idle"
                
                self.waiting_items = status.get("items_waiting", 0)
                self.total_processed = status.get("items_processed", 0)
                
                # 분류 카운트 업데이트
                sort_counts = status.get("sort_counts", {})
                if sort_counts:
                    self.inventory_counts.update(sort_counts)
                
                # UI 업데이트
                self.update_conveyor_ui()
                
                # 로그 업데이트
                if status_data.get("logs"):
                    for log in status_data["logs"]:
                        barcode = log.get("barcode", "")
                        category = log.get("category", "")
                        if barcode and category:
                            self._handle_barcode_scanned(log)
            
        except Exception as e:
            print(f"상태 업데이트 요청 오류: {str(e)}")
=======
            # 서버 연결 상태 확인
            if self.is_server_connected():
                # 서버에서 최신 데이터 가져오기
                try:
                    # 재고 데이터 가져오기
                    warehouse_data = self.data_manager.get_warehouse_data()
                    
                    # 재고 라벨 업데이트
                    self.inventory_A.setText(f"{warehouse_data['A']['used']}개")
                    self.inventory_B.setText(f"{warehouse_data['B']['used']}개")
                    self.inventory_C.setText(f"{warehouse_data['C']['used']}개")
                    
                    # 에러 건수는 서버에서 제공하지 않을 경우 0으로 설정
                    error_count = 0
                    self.inventory_error.setText(f"{error_count}개")
                    
                    # 대기 건수와 총 처리 건수 (서버에서 제공하지 않을 경우 예상 값 사용)
                    waiting_count = 0  # 서버에서 제공하지 않을 경우 0으로 설정
                    total_count = sum([warehouse_data[wh]['used'] for wh in ['A', 'B', 'C']])
                    
                    self.inventory_waiting.setText(f"{waiting_count}개")
                    self.inventory_waiting_2.setText(f"{total_count}개")
                    
                    # 오류는 항상 빨간색
                    if error_count > 0:
                        self.inventory_error.setStyleSheet("color: #F44336; font-weight: bold;")
                    else:
                        self.inventory_error.setStyleSheet("color: #757575;")
                    
                except Exception as e:
                    logger.error(f"재고 데이터 가져오기 오류: {str(e)}")
                    self.handle_data_fetch_error("재고 데이터 가져오기", str(e))
            else:
                # 서버 연결이 없는 경우 UI 초기화
                self.reset_ui_for_disconnection()
        
        except Exception as e:
            logger.error(f"UI 업데이트 중 오류: {str(e)}")
            self.show_status_message(f"UI 업데이트 오류: {str(e)}", is_error=True)
    
    def reset_ui_for_disconnection(self):
        """서버 연결이 없을 때 UI 초기화"""
        self.inventory_A.setText("연결 필요")
        self.inventory_B.setText("연결 필요")
        self.inventory_C.setText("연결 필요")
        self.inventory_error.setText("연결 필요")
        self.inventory_waiting.setText("연결 필요")
        self.inventory_waiting_2.setText("연결 필요")
        
        # 컨베이어 상태 표시 초기화
        self.conveyor_status.setText("연결 안됨")
        self.conveyor_status.setStyleSheet("background-color: #757575; color: white; border-radius: 3px; padding: 2px;")
    
    def handleSorterEvent(self, action, payload):
        """서버로부터 분류기 이벤트 처리 - JSON 스키마에 맞게 수정"""
        try:
            if action == "status_update":
                is_running = payload.get("is_running", False)
                self.conveyor_running = is_running
                
                # 컨베이어 상태 업데이트 - 작동중 또는 정지 두 가지 상태만 표시
                if is_running:
                    self.conveyor_status.setText("작동중")
                    self.conveyor_status.setStyleSheet("background-color: #4CAF50; color: white; border-radius: 3px; padding: 2px;")
                else:
                    self.conveyor_status.setText("정지")
                    self.conveyor_status.setStyleSheet("background-color: #9E9E9E; color: white; border-radius: 3px; padding: 2px;")
                
                logger.debug(f"분류기 상태 업데이트: {'가동중' if is_running else '정지'}")
            
            elif action == "process_item":
                item = payload.get("item", {})
                qr_code = item.get("qr_code", "") 
                destination = item.get("destination", "")
                timestamp = payload.get("timestamp", "")
                
                # 로그 메시지 생성 - QR 코드 참조로 통일
                if destination in ["A", "B", "C"]:
                    log_message = f"{timestamp} - QR {qr_code} 인식됨, 창고 {destination}으로 분류"
                else:
                    log_message = f"{timestamp} - QR {qr_code} 인식 실패. 분류 오류 발생."
                
                # 로그 목록에 추가
                self.add_log_message(log_message)
                
                logger.info(f"아이템 처리: {log_message}")
        except Exception as e:
            logger.error(f"분류기 이벤트 처리 오류: {str(e)}")
            self.show_status_message(f"분류기 이벤트 처리 오류: {str(e)}", is_error=True)
    
    # === BasePage 메서드 오버라이드 ===
    def on_server_connected(self):
        """서버 연결 성공 시 처리 - 기본 클래스 메서드 오버라이드"""
        current_time = QDateTime.currentDateTime().toString("hh:mm:ss")
        log_message = f"{current_time} - 서버에 연결되었습니다."
        self.add_log_message(log_message)
        logger.info("서버 연결 성공")
    
    def on_server_disconnected(self):
        """서버 연결 실패 시 처리 - 기본 클래스 메서드 오버라이드"""
        current_time = QDateTime.currentDateTime().toString("hh:mm:ss")
        log_message = f"{current_time} - 서버 연결이 끊어졌습니다."
        self.add_log_message(log_message)
        
        # 연결이 끊어지면 컨베이어는 정지 상태로 표시
        self.conveyor_status.setText("연결 안됨")
        self.conveyor_status.setStyleSheet("background-color: #757575; color: white; border-radius: 3px; padding: 2px;")
        self.conveyor_running = False
        
        # UI 초기화
        self.reset_ui_for_disconnection()
        
        logger.warning("서버 연결 실패")
    
    def handle_data_fetch_error(self, context, error_message):
        """데이터 가져오기 오류 처리"""
        logger.error(f"{context}: {error_message}")
        error_log = f"{QDateTime.currentDateTime().toString('hh:mm:ss')} - 오류: {context} - {error_message}"
        self.add_log_message(error_log)
        ErrorHandler.show_warning_message(context, error_message)
>>>>>>> 25c2a8fb
<|MERGE_RESOLUTION|>--- conflicted
+++ resolved
@@ -4,13 +4,7 @@
 from PyQt6.QtCore import *
 from PyQt6 import uic
 import datetime
-<<<<<<< HEAD
-import requests
-import json
-import time
-=======
 import logging
->>>>>>> 25c2a8fb
 
 from modules.base_page import BasePage
 from modules.data_manager import DataManager
@@ -42,7 +36,6 @@
         
         # 컨베이어 상태 초기화
         self.conveyor_running = False
-        self.conveyor_status_code = "idle"  # idle, running, paused, error, disconnected
         
         # 분류 박스 재고량 초기화
         self.initialize_counters()
@@ -65,23 +58,9 @@
         }
         self.waiting_items = 0
         self.total_processed = 0
-<<<<<<< HEAD
-        
-        # API 요청 재시도 설정
-        self.api_retry_count = 2
-        self.api_timeout = 3
-        
-        # 컨베이어 제어 버튼 연결
-        self.btn_start_conveyor.clicked.connect(self.start_conveyor)
-        self.btn_stop_conveyor.clicked.connect(self.stop_conveyor)
-        self.btn_pause_conveyor.clicked.connect(self.pause_conveyor)
-        
-        # UI 업데이트 타이머 설정
-=======
     
     def setup_update_timer(self):
         """타이머 설정"""
->>>>>>> 25c2a8fb
         self.update_timer = QTimer(self)
         self.update_timer.timeout.connect(self.update_ui)
         self.update_timer.start(1000)  # 1초 간격으로 UI 업데이트
@@ -90,192 +69,9 @@
         """데이터 변경 이벤트 연결"""
         self.data_manager.conveyor_status_changed.connect(self.update_conveyor_status)
         self.data_manager.notification_added.connect(self.on_notification)
-        
-        # 소켓 이벤트 핸들러 등록
-        if hasattr(self.data_manager, 'register_event_handler'):
-            self.data_manager.register_event_handler('event', self.handle_standardized_event)
-        
-        # 초기 상태 로그 추가
-        self._add_log_message("장치 페이지 초기화 완료")
-    
-    def _send_control_command(self, action, button_name):
-        """공통 컨베이어 제어 명령 전송 함수"""
-        try:
-            server_conn = self.data_manager._server_connection
-            if not (server_conn and server_conn.is_connected):
-                self._add_log_message(f"서버 연결이 되어있지 않아 {button_name} 명령을 보낼 수 없습니다.")
-                return False
-                
-            retry_count = 0
-            while retry_count <= self.api_retry_count:
-                try:
-                    response = requests.post(
-                        f"{server_conn.api_base_url}/sort/control",
-                        json={"action": action},
-                        timeout=self.api_timeout
-                    )
-                    response.raise_for_status()
-                    
-                    # 로그 추가
-                    self._add_log_message(f"분류기 {button_name} 명령을 전송했습니다.")
-                    return True
-                except requests.exceptions.RequestException as e:
-                    retry_count += 1
-                    if retry_count > self.api_retry_count:
-                        raise e
-                    # 재시도 로그 (마지막 시도가 아닌 경우에만)
-                    self._add_log_message(f"분류기 {button_name} 명령 재시도 중... ({retry_count}/{self.api_retry_count})")
-                    
-        except Exception as e:
-            # 오류 로그 추가
-            self._add_log_message(f"분류기 {button_name} 오류: {str(e)}")
-            return False
-    
-    def start_conveyor(self):
-        """컨베이어 시작 명령 전송"""
-        print("시작 버튼 클릭")
-        try:
-            # API 호출 실행
-            server_conn = self.data_manager._server_connection
-            if server_conn and server_conn.is_connected:
-                response = requests.post(
-                    f"{server_conn.api_base_url}/sort/control",
-                    json={"action": "start"},
-                    timeout=self.api_timeout
-                )
-                
-                # 성공 시 상태 업데이트
-                self.conveyor_status_code = "running"
-                self.update_conveyor_ui()
-                self._add_log_message("분류기 시작 명령을 전송했습니다.")
-            else:
-                self._add_log_message("서버 연결이 되어있지 않아 시작 명령을 보낼 수 없습니다.")
-        except Exception as e:
-            self._add_log_message(f"시작 명령 오류: {str(e)}")
-    
-    def stop_conveyor(self):
-        """컨베이어 정지 명령 전송"""
-        print("정지 버튼 클릭")
-        try:
-            # API 호출 실행
-            server_conn = self.data_manager._server_connection
-            if server_conn and server_conn.is_connected:
-                response = requests.post(
-                    f"{server_conn.api_base_url}/sort/control",
-                    json={"action": "stop"},
-                    timeout=self.api_timeout
-                )
-                
-                # 성공 시 상태 업데이트
-                self.conveyor_status_code = "idle"
-                self.update_conveyor_ui()
-                self._add_log_message("분류기 정지 명령을 전송했습니다.")
-            else:
-                self._add_log_message("서버 연결이 되어있지 않아 정지 명령을 보낼 수 없습니다.")
-        except Exception as e:
-            self._add_log_message(f"정지 명령 오류: {str(e)}")
-    
-    def pause_conveyor(self):
-        """컨베이어 일시정지 명령 전송"""
-        print("일시정지 버튼 클릭")
-        try:
-            # API 호출 실행
-            server_conn = self.data_manager._server_connection
-            if server_conn and server_conn.is_connected:
-                response = requests.post(
-                    f"{server_conn.api_base_url}/sort/control",
-                    json={"action": "pause"},
-                    timeout=self.api_timeout
-                )
-                
-                # 성공 시 상태 업데이트
-                self.conveyor_status_code = "paused"
-                self.update_conveyor_ui()
-                self._add_log_message("분류기 일시정지 명령을 전송했습니다.")
-            else:
-                self._add_log_message("서버 연결이 되어있지 않아 일시정지 명령을 보낼 수 없습니다.")
-        except Exception as e:
-            self._add_log_message(f"일시정지 명령 오류: {str(e)}")
     
     def update_conveyor_status(self):
         """컨베이어 상태 업데이트"""
-<<<<<<< HEAD
-        conveyor_status = self.data_manager.get_conveyor_status()
-        
-        if conveyor_status == 1:  # 가동중
-            self.conveyor_status_code = "running"
-        elif conveyor_status == 2:  # 일시정지
-            self.conveyor_status_code = "paused"
-        else:  # 정지
-            self.conveyor_status_code = "idle"
-            
-        self.update_conveyor_ui()
-    
-    def update_conveyor_ui(self):
-        """컨베이어 상태에 따른 UI 업데이트"""
-        print(f"UI 업데이트: 상태 = {self.conveyor_status_code}")
-        
-        if self.conveyor_status_code == "running":
-            self.conveyor_status.setText("작동중")
-            self.conveyor_status.setStyleSheet("background-color: #4CAF50; color: white; border-radius: 3px; padding: 2px;")
-            self.conveyor_running = True
-            # 시작 버튼 비활성화, 정지/일시정지 버튼 활성화
-            self.btn_start_conveyor.setEnabled(False)
-            self.btn_stop_conveyor.setEnabled(True)
-            self.btn_pause_conveyor.setEnabled(True)
-        elif self.conveyor_status_code == "paused":
-            self.conveyor_status.setText("일시정지")
-            self.conveyor_status.setStyleSheet("background-color: #FFC107; color: black; border-radius: 3px; padding: 2px;")
-            self.conveyor_running = False
-            # 시작 버튼 활성화, 일시정지 버튼 비활성화, 정지 버튼 활성화
-            self.btn_start_conveyor.setEnabled(True)
-            self.btn_stop_conveyor.setEnabled(True)
-            self.btn_pause_conveyor.setEnabled(False)
-        elif self.conveyor_status_code == "idle":
-            self.conveyor_status.setText("정지")
-            self.conveyor_status.setStyleSheet("background-color: #757575; color: white; border-radius: 3px; padding: 2px;")
-            self.conveyor_running = False
-            # 시작 버튼 활성화, 나머지 비활성화
-            self.btn_start_conveyor.setEnabled(True)
-            self.btn_stop_conveyor.setEnabled(False)
-            self.btn_pause_conveyor.setEnabled(False)
-        elif self.conveyor_status_code == "error":
-            self.conveyor_status.setText("오류")
-            self.conveyor_status.setStyleSheet("background-color: #F44336; color: white; border-radius: 3px; padding: 2px;")
-            self.conveyor_running = False
-            # 모든 버튼 비활성화
-            self.btn_start_conveyor.setEnabled(False)
-            self.btn_stop_conveyor.setEnabled(False)
-            self.btn_pause_conveyor.setEnabled(False)
-        else:  # disconnected
-            self.conveyor_status.setText("연결 안됨")
-            self.conveyor_status.setStyleSheet("background-color: #757575; color: white; border-radius: 3px; padding: 2px;")
-            self.conveyor_running = False
-            # 모든 버튼 비활성화
-            self.btn_start_conveyor.setEnabled(False)
-            self.btn_stop_conveyor.setEnabled(False)
-            self.btn_pause_conveyor.setEnabled(False)
-            self._add_log_message("서버 연결이 필요합니다. 버튼을 사용하려면 먼저 서버에 연결하세요.")
-    
-    def _add_log_message(self, message, highlight=False):
-        """로그 메시지 추가 (중복 코드 제거용)"""
-        current_time = QDateTime.currentDateTime().toString("hh:mm:ss")
-        log_message = f"{current_time} - {message}"
-        
-        # 로그 목록에 추가
-        item = QListWidgetItem(log_message)
-        if highlight:
-            item.setForeground(QColor("#F44336"))  # 강조 표시가 필요한 메시지는 빨간색으로
-            font = item.font()
-            font.setBold(True)
-            item.setFont(font)
-        
-        self.list_logs.insertItem(0, item)
-        
-        # 최대 50개 로그만 유지
-        if self.list_logs.count() > 50:
-            self.list_logs.takeItem(self.list_logs.count() - 1)
-=======
         try:
             conveyor_status = self.data_manager.get_conveyor_status()
             
@@ -290,15 +86,11 @@
         except Exception as e:
             logger.error(f"컨베이어 상태 업데이트 오류: {str(e)}")
             self.show_status_message("컨베이어 상태 업데이트 오류", is_error=True)
->>>>>>> 25c2a8fb
     
     def on_notification(self, message):
         """알림 발생 시 처리"""
         # 컨베이어 관련 알림인 경우 로그에 추가
         if "컨베이어" in message or "벨트" in message or "인식" in message or "분류" in message:
-<<<<<<< HEAD
-            self._add_log_message(message)
-=======
             current_time = QDateTime.currentDateTime().toString("hh:mm:ss")
             log_message = f"{current_time} - {message}"
             self.add_log_message(log_message)
@@ -311,265 +103,10 @@
             # 최대 50개 로그만 유지
             if self.list_logs.count() > 50:
                 self.list_logs.takeItem(self.list_logs.count() - 1)
->>>>>>> 25c2a8fb
-    
-    def handle_standardized_event(self, data):
-        """표준화된 이벤트 처리"""
-        try:
-<<<<<<< HEAD
-            # 문자열로 전달된 경우 JSON 파싱
-            if isinstance(data, str):
-                event_data = json.loads(data)
-            else:
-                event_data = data
-                
-            # 이벤트 데이터 추출
-            event_type = event_data.get("type")
-            category = event_data.get("category")
-            action = event_data.get("action")
-            payload = event_data.get("payload", {})
-            
-            # 분류기 관련 이벤트만 처리
-            if category != "sorter":
-                return
-                
-            # 이벤트 종류에 따른 처리
-            if action == "status_update":
-                self._handle_status_update(payload)
-            elif action == "barcode_scanned":
-                self._handle_barcode_scanned(payload)
-            elif action == "error":
-                self._handle_error_event(payload)
-                
-        except Exception as e:
-            print(f"이벤트 처리 오류: {str(e)}")
-    
-    def _handle_status_update(self, payload):
-        """상태 업데이트 이벤트 처리"""
-        # 작동 상태 업데이트
-        is_running = payload.get("is_running", False)
-        self.conveyor_running = is_running
-        self.conveyor_status_code = "running" if is_running else "idle"
-        
-        # 대기 물품 및 처리 물품 업데이트
-        self.waiting_items = payload.get("items_waiting", 0)
-        self.total_processed = payload.get("items_processed", 0)
-        
-        # 분류 카운트 업데이트
-        sort_counts = payload.get("sort_counts", {})
-        if sort_counts:
-            self.inventory_counts.update(sort_counts)
-            
-            # UI 라벨도 직접 업데이트
-            if "A" in sort_counts:
-                self.inventory_A.setText(f"{sort_counts['A']}개")
-            if "B" in sort_counts:
-                self.inventory_B.setText(f"{sort_counts['B']}개")
-            if "C" in sort_counts:
-                self.inventory_C.setText(f"{sort_counts['C']}개")
-            if "E" in sort_counts:
-                self.inventory_error.setText(f"{sort_counts['E']}개")
-                
-                # 오류는 항상 빨간색
-                if sort_counts['E'] > 0:
-                    self.inventory_error.setStyleSheet("color: #F44336; font-weight: bold;")
-                else:
-                    self.inventory_error.setStyleSheet("color: #757575;")
-        
-        # 대기/처리 아이템 UI 업데이트
-        self.inventory_waiting.setText(f"{self.waiting_items}개")
-        self.inventory_waiting_2.setText(f"{self.total_processed}개")
-        
-        # UI 업데이트
-        self.update_conveyor_ui()
-    
-    def _handle_barcode_scanned(self, payload):
-        """바코드 스캔 이벤트 처리"""
-        barcode = payload.get("barcode", "")
-        category = payload.get("category", "")  # 서버가 이미 결정한 카테고리
-        timestamp = payload.get("timestamp", 0)
-        
-        # 바코드가 없으면 처리 중단
-        if not barcode:
-            self._add_log_message("바코드 데이터 없음", True)
-            return
-            
-        try:
-            # 서버 연결 확인
-            server_conn = self.data_manager._server_connection
-            if not (server_conn and server_conn.is_connected):
-                self._add_log_message("서버 연결이 되어있지 않아 바코드 처리를 할 수 없습니다.", True)
-                return
-                
-            # 서버의 바코드 처리 API 호출
-            response = requests.post(
-                f"{server_conn.api_base_url}/sort/barcode",
-                json={
-                    "barcode": barcode,
-                    "category": category  # 카테고리가 이미 있으면 전달, 없으면 서버에서 결정
-                },
-                timeout=self.api_timeout
-            )
-            
-            if response.status_code == 200:
-                # 성공 응답 처리
-                result = response.json()
-                category = result.get("category", "")
-                
-                if category in ["A", "B", "C"]:
-                    log_message = f"QR {barcode} 인식됨, 창고 {category}(으)로 분류"
-                    self._add_log_message(f"분류 명령 전송 성공: {barcode} -> {category}")
-                else:
-                    log_message = f"QR {barcode} 인식 실패, 분류 오류"
-                    self._add_log_message("분류 카테고리 결정 실패", True)
-                    
-                # 로그 추가
-                self._add_log_message(log_message)
-                
-                # 재고 카운트 직접 업데이트
-                if category in ["A", "B", "C"]:
-                    self.inventory_counts[category] += 1
-                    
-                    # UI 업데이트
-                    if category == "A":
-                        self.inventory_A.setText(f"{self.inventory_counts["A"]}개")
-                    elif category == "B":
-                        self.inventory_B.setText(f"{self.inventory_counts["B"]}개")
-                    elif category == "C":
-                        self.inventory_C.setText(f"{self.inventory_counts["C"]}개")
-                elif category == "E":
-                    self.inventory_counts["error"] += 1
-                    self.inventory_error.setText(f"{self.inventory_counts["error"]}개")
-                    self.inventory_error.setStyleSheet("color: #F44336; font-weight: bold;")
-            else:
-                # 오류 응답 처리
-                self._add_log_message(f"바코드 처리 실패: HTTP {response.status_code}", True)
-                
-        except Exception as e:
-            self._add_log_message(f"바코드 처리 중 오류: {str(e)}", True)
-            
-            # 로그 추가
-            self._add_log_message(log_message)
-            
-            # 재고 카운트 직접 업데이트
-            if category in ["A", "B", "C"]:
-                self.inventory_counts[category] += 1
-                
-                # UI 업데이트
-                if category == "A":
-                    self.inventory_A.setText(f"{self.inventory_counts["A"]}개")
-                elif category == "B":
-                    self.inventory_B.setText(f"{self.inventory_counts["B"]}개")
-                elif category == "C":
-                    self.inventory_C.setText(f"{self.inventory_counts["C"]}개")
-            elif category == "E":
-                self.inventory_counts["error"] += 1
-                self.inventory_error.setText(f"{self.inventory_counts["error"]}개")
-                self.inventory_error.setStyleSheet("color: #F44336; font-weight: bold;")
-                
-        except Exception as e:
-            self._add_log_message(f"바코드 처리 중 오류: {str(e)}", True)
-    
-    def _handle_error_event(self, payload):
-        """오류 이벤트 처리"""
-        error_code = payload.get("error_code", "unknown")
-        error_message = payload.get("error_message", "알 수 없는 오류")
-        
-        # 로그 추가 (강조 표시)
-        log_message = f"오류 발생: {error_message} (코드: {error_code})"
-        self._add_log_message(log_message, True)
-        
-        # 대기 물품이 있는 경우 일시정지 상태로, 없는 경우 정지 상태로 설정
-        if self.waiting_items > 0:
-            self.conveyor_status_code = "paused"
-            self._add_log_message("대기 물품이 있어 일시정지 상태로 전환합니다.")
-        else:
-            self.conveyor_status_code = "idle"
-            self._add_log_message("대기 물품이 없어 정지 상태로 전환합니다.")
-            
-        self.update_conveyor_ui()
     
     def update_ui(self):
         """UI 요소 업데이트"""
         try:
-            # 서버 연결 객체 가져오기
-            server_conn = self.data_manager._server_connection
-            
-            if server_conn and server_conn.is_connected:
-                # 1초마다 서버에서 최신 데이터 가져오기
-                if int(time.time()) % 1 == 0:
-                    self.request_status_update()
-            else:
-                # 연결이 끊어진 경우 UI 업데이트
-                if self.conveyor_status_code != "disconnected":
-                    self.conveyor_status_code = "disconnected"
-                    self.update_conveyor_ui()
-        
-        except Exception as e:
-            print(f"UI 업데이트 중 오류: {str(e)}")
-    def onConnectionStatusChanged(self, connected):
-        """서버 연결 상태 변경 시 호출되는 메서드"""
-        if connected:
-            # 연결 성공 시 처리
-            self._add_log_message("서버에 연결되었습니다.")
-            
-            # 상태 갱신 요청 - 즉시 여러번 호출하여 확실히 상태 업데이트
-            for _ in range(3):
-                self.request_status_update()
-                time.sleep(0.2)  # 약간의 지연
-            
-            # 연결 상태로 업데이트
-            self.conveyor_status_code = "idle"
-            self.update_conveyor_ui()
-        else:
-            # 연결 실패 시 처리
-            self._add_log_message("서버 연결이 끊어졌습니다.", True)
-            
-            # 연결이 끊어지면 컨베이어는 연결 안됨 상태로 표시
-            self.conveyor_status_code = "disconnected"
-            self.update_conveyor_ui()
-    def request_status_update(self):
-        """서버에 상태 업데이트 요청"""
-        try:
-            server_conn = self.data_manager._server_connection
-            if not (server_conn and server_conn.is_connected):
-                return
-                
-            response = requests.get(
-                f"{server_conn.api_base_url}/sort/status",
-                timeout=self.api_timeout
-            )
-            response.raise_for_status()
-            
-            # 응답 데이터 처리
-            status_data = response.json()
-            if "status" in status_data:
-                status = status_data["status"]
-                self.conveyor_running = status.get("state") == "running"
-                self.conveyor_status_code = "running" if self.conveyor_running else "idle"
-                
-                self.waiting_items = status.get("items_waiting", 0)
-                self.total_processed = status.get("items_processed", 0)
-                
-                # 분류 카운트 업데이트
-                sort_counts = status.get("sort_counts", {})
-                if sort_counts:
-                    self.inventory_counts.update(sort_counts)
-                
-                # UI 업데이트
-                self.update_conveyor_ui()
-                
-                # 로그 업데이트
-                if status_data.get("logs"):
-                    for log in status_data["logs"]:
-                        barcode = log.get("barcode", "")
-                        category = log.get("category", "")
-                        if barcode and category:
-                            self._handle_barcode_scanned(log)
-            
-        except Exception as e:
-            print(f"상태 업데이트 요청 오류: {str(e)}")
-=======
             # 서버 연결 상태 확인
             if self.is_server_connected():
                 # 서버에서 최신 데이터 가져오기
@@ -689,5 +226,4 @@
         logger.error(f"{context}: {error_message}")
         error_log = f"{QDateTime.currentDateTime().toString('hh:mm:ss')} - 오류: {context} - {error_message}"
         self.add_log_message(error_log)
-        ErrorHandler.show_warning_message(context, error_message)
->>>>>>> 25c2a8fb
+        ErrorHandler.show_warning_message(context, error_message)